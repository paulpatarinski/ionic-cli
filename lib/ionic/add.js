--- conflicted
+++ resolved
@@ -71,39 +71,9 @@
 
   var action = argv._[0]
   var componentName = argv._[1];
-<<<<<<< HEAD
-  var ioInit = false,
-      ioPath = false,
-      ioName = false,
-      ioSet = false;
-=======
   var ioSet = false;
->>>>>>> 28e63a20
 
   try {
-
-    // Add the default path to the component for our IO components
-    switch (componentName) {
-      case 'ionic-service-core':
-        ioPath = 'lib/ionic-service-core/ionic-core.js';
-        ioName = 'ionic.service.core';
-        ioInit = true;
-        break;
-      case 'ionic-service-push':
-        ioPath = 'lib/ionic-service-push/ionic-push.js';
-        ioName = 'ionic.service.push';
-        break;
-      case 'ionic-service-deploy':
-        ioPath = 'lib/ionic-service-deploy/ionic-deploy.js';
-        ioName = 'ionic.service.deploy';
-        break;
-      case 'ionic-service-analytics':
-        ioPath = 'lib/ionic-service-analytics/ionic-analytics.js';
-        ioName = 'ionic.service.analytics';
-        break;
-      default:
-        break;
-    }
     switch (action) {
       case 'add':
         ioSet = true;
@@ -124,22 +94,9 @@
     this.ionic.fail(errorMessage, 'service')
   }
 
-<<<<<<< HEAD
-  // If it's one of our components, auto-include it in the index.
-  if (ioPath) {
-    ioLib.injectIoComponent(ioSet, ioPath, ioName);
-  }
-
-  // If it's ionic-service-core, add the app ID and tell them to add the API key
-  if (ioInit) {
-    var appId = ioLib.getAppId();
-    ioLib.writeIoConfig('app_id', appId, true);
-  }
-=======
   // Inject the component into our index.html, if necessary, and save the app_id
   ioLib.injectIoComponent(ioSet, componentName);
   ioLib.warnMissingData();
->>>>>>> 28e63a20
 }
 
 exports.IonicTask = IonicTask;