--- conflicted
+++ resolved
@@ -80,17 +80,17 @@
       cmdArgs.unshift('add');
     }
   }
-<<<<<<< HEAD
-
-  this.addHooks();
-=======
+
   var noHook = cmdArgs.some(function(cmdArg) {
     return cmdArg === '--no-hook' || cmdArg === '-n';
   });
+
   if (!noHook) {
+    console.log('Adding in default Ionic hooks'.blue.bold)
     this.addHooks();
-  }
->>>>>>> dd954dec
+  } else {
+    console.log('Option passed to not install default Ionic hooks'.red)
+  }
 
   cmdArgs.unshift(cmdName);
 
